import time
from enum import Enum

import numpy as np

from controller import NonlinearController
#from udacidrone import Drone
from unity_drone import UnityDrone
from udacidrone.connection import MavlinkConnection
from udacidrone.messaging import MsgID


class States(Enum):
    MANUAL = 0
    ARMING = 1
    TAKEOFF = 2
    WAYPOINT = 3
    LANDING = 4
    DISARMING = 5


class ControlsFlyer(UnityDrone):

    def __init__(self, connection, tlog_name="TLog.txt"):
        self.prev_time = 0.0
        self.total_commands = 0.0
        
        self.prev_time2 = 0.0
        self.total_commands2 = 0.0
        
        
        super().__init__(connection)
        self.controller = NonlinearController()
        self.target_position = np.array([0.0, 0.0, 0.0])
        self.waypoint_number = int(0)
        self.prev_target_position = None
        self.position_trajectory = None
        self.time_trajectory = None
        self.yaw_trajectory = None
        self.speed = 1.0
        self.target_velocity = np.array([0.0,0.0,0.0])
        self.target_attitude = np.array([0.0, 0.0, 0.0, 0.0])
        self.thrust_cmd = 0.0
        self.body_rate_cmd = np.array([0.0,0.0,0.0])
        # self.global_home = np.array([0.0,0.0,0.0])  # can't set this here, no setter for this property
        self.all_waypoints = []
        self.in_mission = True
        self.check_state = {}

        # initial state
        self.flight_state = States.MANUAL

        self.register_callback(MsgID.ATTITUDE, self.attitude_callback)
        self.register_callback(MsgID.RAW_GYROSCOPE, self.gyro_callback)
        self.register_callback(MsgID.LOCAL_POSITION, self.local_position_callback)
        self.register_callback(MsgID.LOCAL_VELOCITY, self.velocity_callback)
        self.register_callback(MsgID.STATE, self.state_callback)


    def position_controller(self):
<<<<<<< HEAD
        (position_cmd,velocity_cmd,yaw_cmd) = self.controller.trajectory_control(self.position_trajectory,self.yaw_trajectory,self.time_trajectory,time.time())
        
        acceleration_cmd = self.controller.position_control(position_cmd[0:2],velocity_cmd[0:2],self.local_position[0:2],self.local_velocity[0:2])
        self.target_attitude[0] = acceleration_cmd[0]
        self.target_attitude[1] = acceleration_cmd[1]
        self.target_attitude[2] = yaw_cmd            
=======
        #velocity_cmd = np.array(self.target_position[0:2]-self.prev_target_position[0:2])
        #velocity_cmd = self.speed*velocity_cmd/np.linalg.norm(velocity_cmd)
        velocity_cmd = np.array([0.0,0.0])
        self.local_velocity_target = np.array([0.0,0.0,0.0])
        self.local_position_target = self.target_position
        acceleration_cmd = self.controller.position_control(self.target_position[0:2],velocity_cmd,self.local_position[0:2],self.local_velocity[0:2])
        self.target_attitude[0] = acceleration_cmd[0]
        self.target_attitude[1] = acceleration_cmd[1]
        self.local_acceleration_target = np.array([acceleration_cmd[0],acceleration_cmd[1],0.0])
>>>>>>> 70903214
            
    def attitude_controller(self):
        self.thrust_cmd = self.controller.altitude_control(-self.target_position[2],-self.local_velocity[2],-self.local_position[2],-self.local_velocity[2],self.attitude,9.81*2.0)
        roll_pitch_rate_cmd = self.controller.roll_pitch_controller(self.target_attitude[0:2],self.attitude,self.thrust_cmd,yaw_cmd=self.target_attitude[2])
        yawrate_cmd = self.controller.yaw_control(self.target_attitude[2],self.attitude[2])
        self.body_rate_cmd = np.array([roll_pitch_rate_cmd[0],roll_pitch_rate_cmd[1],yawrate_cmd])
        self.body_rate_target = self.body_rate_cmd
        
    def bodyrate_controller(self):        
        moment_cmd = self.controller.body_rate_control(self.body_rate_cmd,self.gyro_raw)
        self.cmd_moment(moment_cmd[0],moment_cmd[1],moment_cmd[2],self.thrust_cmd)
                
    def attitude_callback(self):
        if self.flight_state == States.WAYPOINT:
            self.attitude_controller()
    
    def gyro_callback(self):
        if self.flight_state == States.WAYPOINT:
            self.bodyrate_controller()

    def local_position_callback(self):
        if self.flight_state == States.TAKEOFF:
            if -1.0 * self.local_position[2] > 0.95 * self.target_position[2]:
                #self.all_waypoints = self.calculate_box()
                (self.position_trajectory,self.time_trajectory,self.yaw_trajectory) = self.calculate_box_trajectory()
                self.all_waypoints = self.position_trajectory.copy()#[self.position_trajectory[-1]]
                self.waypoint_number = -1
                self.waypoint_transition()
        elif self.flight_state == States.WAYPOINT:
            #self.position_controller()
            #if np.linalg.norm(self.target_position[0:2] - self.local_position[0:2]) < 1.0:
            if time.time() > self.time_trajectory[self.waypoint_number]:
                if len(self.all_waypoints) > 0:
                    self.print_error()
                    self.waypoint_transition()
                else:
                    if np.linalg.norm(self.local_velocity[0:2]) < 1.0:
                        self.print_error()
                        self.landing_transition()

    def velocity_callback(self):
        if self.flight_state == States.LANDING:
            if self.global_position[2] - self.global_home[2] < 0.1:
                if abs(self.local_position[2]) < 0.01:
                    self.disarming_transition()
        elif self.flight_state == States.WAYPOINT:
            self.position_controller()
            pass

    def state_callback(self):
        if self.in_mission:
            if self.flight_state == States.MANUAL:
                self.arming_transition()
            elif self.flight_state == States.ARMING:
                if self.armed:
                    self.takeoff_transition()
            elif self.flight_state == States.DISARMING:
                if not self.armed:
                    if not self.guided:
                        self.manual_transition()

    def calculate_box_trajectory(self):
        print("Calculating Box Trajectory")
        position_trajectory = [self.local_position,np.array([10.0, 0.0, -3.0]),np.array([0.0, 10.0, -3.0]),np.array([10.0, 0.0, -3.0])]
        current_time = time.time()
        time_trajectory = [current_time,current_time+3.0,current_time+8.0,current_time+11.0]
        yaw_trajectory = []
        for i in range(0,len(position_trajectory)-1):
            yaw_trajectory.append(np.arctan2(position_trajectory[i+1][1]-position_trajectory[i][1],position_trajectory[i+1][0]-position_trajectory[i][0]))
        yaw_trajectory.append(yaw_trajectory[-1])
        return(position_trajectory,time_trajectory,yaw_trajectory)
        
    def calculate_box(self):
        print("Calculatin Box Waypoints")
        local_waypoints = [[10.0, 0.0, -3.0], [10.0, 10.0, -3.0], [0.0, 10.0, -3.0], [0.0, 0.0, -3.0]]
        return local_waypoints
    
    def print_error(self):
        waypoint_error = np.linalg.norm(self.target_position-self.local_position)
        print("Waypoint Error: ", waypoint_error)

    def arming_transition(self):
        print("arming transition")
        self.take_control()
        self.arm()
        self.set_home_position(self.global_position[0], self.global_position[1],
                               self.global_position[2])  # set the current location to be the home position

        self.flight_state = States.ARMING

    def takeoff_transition(self):
        print("takeoff transition")
        # self.global_home = np.copy(self.global_position)  # can't write to this variable!
        target_altitude = 3.0
        self.target_position[2] = target_altitude
        self.takeoff(target_altitude)
        self.flight_state = States.TAKEOFF

    def waypoint_transition(self):
        print("waypoint transition")
        self.waypoint_number = self.waypoint_number+1
        if self.prev_target_position is None:
            self.prev_target_position = self.local_position
        else:
            self.prev_target_position = np.array(self.target_position)
                    
        self.target_position = self.all_waypoints.pop(0)
        print('target position', self.target_position)
        #self.cmd_position(self.target_position[0], self.target_position[1], self.target_position[2], 0.0)
        self.flight_state = States.WAYPOINT

    def landing_transition(self):
        print("landing transition")
        self.land()
        self.flight_state = States.LANDING

    def disarming_transition(self):
        print("disarm transition")
        self.disarm()
        self.release_control()
        self.flight_state = States.DISARMING

    def manual_transition(self):
        print("manual transition")
        
        self.stop()
        self.in_mission = False
        self.flight_state = States.MANUAL

    def start(self):

        self.start_log("Logs", "NavLog.txt")
        # self.connect()

        print("starting connection")
        # self.connection.start()

        super().start()

        # Only required if they do threaded
        # while self.in_mission:
        #    pass

        self.stop_log()


if __name__ == "__main__":
    conn = MavlinkConnection('tcp:127.0.0.1:5760', threaded=False, PX4=False)
    drone = ControlsFlyer(conn)
    time.sleep(2)
    drone.start()
    <|MERGE_RESOLUTION|>--- conflicted
+++ resolved
@@ -58,24 +58,11 @@
 
 
     def position_controller(self):
-<<<<<<< HEAD
         (position_cmd,velocity_cmd,yaw_cmd) = self.controller.trajectory_control(self.position_trajectory,self.yaw_trajectory,self.time_trajectory,time.time())
-        
+       
         acceleration_cmd = self.controller.position_control(position_cmd[0:2],velocity_cmd[0:2],self.local_position[0:2],self.local_velocity[0:2])
         self.target_attitude[0] = acceleration_cmd[0]
-        self.target_attitude[1] = acceleration_cmd[1]
-        self.target_attitude[2] = yaw_cmd            
-=======
-        #velocity_cmd = np.array(self.target_position[0:2]-self.prev_target_position[0:2])
-        #velocity_cmd = self.speed*velocity_cmd/np.linalg.norm(velocity_cmd)
-        velocity_cmd = np.array([0.0,0.0])
-        self.local_velocity_target = np.array([0.0,0.0,0.0])
-        self.local_position_target = self.target_position
-        acceleration_cmd = self.controller.position_control(self.target_position[0:2],velocity_cmd,self.local_position[0:2],self.local_velocity[0:2])
-        self.target_attitude[0] = acceleration_cmd[0]
-        self.target_attitude[1] = acceleration_cmd[1]
-        self.local_acceleration_target = np.array([acceleration_cmd[0],acceleration_cmd[1],0.0])
->>>>>>> 70903214
+		self.local_acceleration_target = np.array([acceleration_cmd[0],acceleration_cmd[1],0.0])
             
     def attitude_controller(self):
         self.thrust_cmd = self.controller.altitude_control(-self.target_position[2],-self.local_velocity[2],-self.local_position[2],-self.local_velocity[2],self.attitude,9.81*2.0)
